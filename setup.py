--- conflicted
+++ resolved
@@ -86,11 +86,7 @@
 setup(
     name                 = 'pwntools',
     packages             = find_packages(),
-<<<<<<< HEAD
-    version              = '3.12.0dev',
-=======
-    version              = '3.11.0',
->>>>>>> d6898056
+    version              = '3.12.0beta0',
     data_files           = [('',
                              glob.glob('*.md') + glob.glob('*.txt')),
                             ],
