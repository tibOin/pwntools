import os, time, tempfile, sys, shutil, re, logging, threading

from .. import term
from ..context import context
from ..util import hashes, misc, safeeval
from .sock import sock
from .process import process
from ..timeout import Timeout
from ..log import getLogger

log = getLogger(__name__)

# Kill the warning line:
# No handlers could be found for logger "paramiko.transport"
paramiko_log = logging.getLogger("paramiko.transport")
h = logging.StreamHandler(file('/dev/null','w+'))
h.setFormatter(logging.Formatter())
paramiko_log.addHandler(h)

class ssh_channel(sock):
    def __init__(self, parent, process = None, tty = False, wd = None, env = None, timeout = Timeout.default):
        super(ssh_channel, self).__init__(timeout)

        # keep the parent from being garbage collected in some cases
        self.parent = parent

        self.returncode = None
        self.host = parent.host
        self.tty  = tty

        env = env or {}

        msg = 'Opening new channel: %r' % ((process,) or 'shell')
        with log.waitfor(msg) as h:
            if isinstance(process, (list, tuple)):
                process = ' '.join(misc.sh_string(s) for s in process)

            if process and wd:
                process = "cd %s 2>/dev/null >/dev/null; %s" % (misc.sh_string(wd), process)

            if process and env:
                for name, value in env.items():
                    if not re.match('^[a-zA-Z_][a-zA-Z0-9_]*$', name):
                        log.error('run(): Invalid environment key $r' % name)
                    process = '%s=%s %s' % (name, misc.sh_string(value), process)

            self.sock = parent.transport.open_session()
            if self.tty:
                self.sock.get_pty('xterm', term.width, term.height)

                def resizer():
                    if self.sock:
                        self.sock.resize_pty(term.width, term.height)

                self.resizer = resizer
                term.term.on_winch.append(self.resizer)
            else:
                self.resizer = None

            # Put stderr on stdout. This might not always be desirable,
            # but our API does not support multiple streams
            self.sock.set_combine_stderr(True)

            self.settimeout(self.timeout)

            if process:
                self.sock.exec_command(process)
            else:
                self.sock.invoke_shell()

            h.success()

    def kill(self):
        """kill()

        Kills the process.
        """

        self.close()

    def recvall(self, timeout = sock.forever):
        # We subclass tubes.sock which sets self.sock to None.
        #
        # However, we need to wait for the return value to propagate,
        # which may not happen by the time .close() is called by tube.recvall()
        tmp_sock = self.sock

        timeout = self.maximum if self.timeout is self.forever else self.timeout
        data = super(ssh_channel, self).recvall(timeout)

        # Restore self.sock to be able to call wait()
        self.sock = tmp_sock
        self.wait()

        # Again set self.sock to None
        self.sock = None

        return data

    def wait(self):
        return self.poll(block=True)

    def poll(self, block=False):
        """poll() -> int

        Poll the exit code of the process. Will return None, if the
        process has not yet finished and the exit code otherwise.
        """

        if self.returncode == None and self.sock \
        and (block or self.sock.exit_status_ready()):
            while not self.sock.status_event.is_set():
                self.sock.status_event.wait(0.05)
            self.returncode = self.sock.recv_exit_status()

        return self.returncode

    def can_recv_raw(self, timeout):
        end = time.time() + timeout
        while time.time() < end:
            if self.sock.recv_ready():
                return True
            time.sleep(0.05)
        return False

    def interactive(self, prompt = term.text.bold_red('$') + ' '):
        """interactive(prompt = pwnlib.term.text.bold_red('$') + ' ')

        If not in TTY-mode, this does exactly the same as
        meth:`pwnlib.tubes.tube.tube.interactive`, otherwise
        it does mostly the same.

        An SSH connection in TTY-mode will typically supply its own prompt,
        thus the prompt argument is ignored in this case.
        We also have a few SSH-specific hacks that will ideally be removed
        once the :mod:`pwnlib.term` is more mature.
        """

        if not self.tty:
            return super(ssh_channel, self).interactive(prompt)

        log.info('Switching to interactive mode')

        # We would like a cursor, please!
        term.term.show_cursor()

        event = threading.Event()
        def recv_thread(event):
            while not event.is_set():
                try:
                    cur = self.recv(timeout = 0.05)
                    if cur == None:
                        continue
                    elif cur == '\a':
                        # Ugly hack until term unstands bell characters
                        continue
                    sys.stderr.write(cur)
                    sys.stderr.flush()
                except EOFError:
                    log.info('Got EOF while reading in interactive')
                    event.set()
                    break

        t = context.Thread(target = recv_thread, args = (event,))
        t.daemon = True
        t.start()

        while not event.is_set():
            if term.term_mode:
                try:
                    data = term.key.getraw(0.1)
                except KeyboardInterrupt:
                    data = [3] # This is ctrl-c
                except IOError:
                    if not event.is_set():
                        raise
            else:
                data = sys.stdin.read(1)
                if not data:
                    event.set()
                else:
                    data = [ord(data)]

            if data:
                try:
                    self.send(''.join(chr(c) for c in data))
                except EOFError:
                    event.set()
                    log.info('Got EOF while sending in interactive')

        while t.is_alive():
            t.join(timeout = 0.1)

        # Restore
        term.term.hide_cursor()

    def close(self):
        self.poll()
        while self.resizer in term.term.on_winch:
            term.term.on_winch.remove(self.resizer)
        super(ssh_channel, self).close()

    def spawn_process(self, *args, **kwargs):
        log.error("Cannot use spawn_process on an SSH channel.""")

    def _close_msg(self):
        log.info('Closed SSH channel with %s' % self.host)

class ssh_connecter(sock):
    def __init__(self, parent, host, port, timeout = Timeout.default):
        super(ssh_connecter, self).__init__(timeout)

        # keep the parent from being garbage collected in some cases
        self.parent = parent

        self.host  = parent.host
        self.rhost = host
        self.rport = port

        msg = 'Connecting to %s:%d via SSH to %s' % (self.rhost, self.rport, self.host)
        with log.waitfor(msg) as h:
            try:
                self.sock = parent.transport.open_channel('direct-tcpip', (host, port), ('127.0.0.1', 0))
            except:
                h.failure()
                raise

            sockname = self.sock.get_transport().sock.getsockname()
            self.lhost = sockname[0]
            self.lport = sockname[1]

            h.success()

    def spawn_process(self, *args, **kwargs):
        log.error("Cannot use spawn_process on an SSH channel.""")

    def _close_msg(self):
        log.info("Closed remote connection to %s:%d via SSH connection to %s" % (self.rhost, self.rport, self.host))


class ssh_listener(sock):
    def __init__(self, parent, bind_address, port, timeout = Timeout.default):
        super(ssh_listener, self).__init__(timeout)

        # keep the parent from being garbage collected in some cases
        self.parent = parent

        self.host = parent.host

        try:
            self.port = parent.transport.request_port_forward(bind_address, port)

        except:
            h.failure('Failed create a port forwarding')
            raise

        def accepter():
            msg = 'Waiting on port %d via SSH to %s' % (self.port, self.host)
            h   = log.waitfor(msg)
            try:
                self.sock = parent.transport.accept()
                parent.transport.cancel_port_forward(bind_address, self.port)
            except:
                self.sock = None
                h.failure()
                log.exception('Failed to get a connection')
                return

            self.rhost, self.rport = self.sock.origin_addr
            h.success('Got connection from %s:%d' % (self.rhost, self.rport))

        self._accepter = context.Thread(target = accepter)
        self._accepter.daemon = True
        self._accepter.start()

    def _close_msg(self):
        log.info("Closed remote connection to %s:%d via SSH listener on port %d via %s" % (self.rhost, self.rport, self.port, self.host))

    def spawn_process(self, *args, **kwargs):
        log.error("Cannot use spawn_process on an SSH channel.""")

    def wait_for_connection(self):
        """Blocks until a connection has been established."""
        _ = self.sock
        return self

    def __getattr__(self, key):
        if key == 'sock':
            while self._accepter.is_alive():
                self._accepter.join(timeout = 0.1)
            return self.sock
        else:
            return getattr(super(ssh_listener, self), key)


class ssh(Timeout):
    def __init__(self, user, host, port = 22, password = None, key = None, keyfile = None, proxy_command = None, proxy_sock = None, timeout = Timeout.default):
        """Creates a new ssh connection.

        Arguments:
          user(str): The username to log in with
          host(str): The hostname to connect to
          port(int): The port to connect to
          password(str): Try to authenticate using this password
          key(str): Try to authenticate using this private key. The string should be the actual private key.
          keyfile(str): Try to authenticate using this private key. The string should be a filename.
          proxy_command(str): Use this as a proxy command. It has approximately the same semantics as ProxyCommand from ssh(1).
          proxy_sock(str): Use this socket instead of connecting to the host.

        NOTE: The proxy_command and proxy_sock arguments is only available if a
        fairly new version of paramiko is used."""
        super(ssh, self).__init__(timeout)


        self.host            = host
        self.port            = port
        self._cachedir       = os.path.join(tempfile.gettempdir(), 'pwntools-ssh-cache')
        self._wd             = None
        misc.mkdir_p(self._cachedir)

        keyfiles = [os.path.expanduser(keyfile)] if keyfile else []

        import paramiko

        # Make a basic attempt to parse the ssh_config file
        try:
            ssh_config = paramiko.SSHConfig()
            ssh_config.parse(file(os.path.expanduser('~/.ssh/config')))
            host_config = ssh_config.lookup(host)
            if 'hostname' in host_config:
                self.host = host = host_config['hostname']
            if not keyfile and 'identityfile' in host_config:
                keyfile = host_cofig['identityfile'][0]
        except:
            pass


        msg = 'Connecting to %s on port %d' % (host, port)
        with log.waitfor(msg) as h:
            self.client = paramiko.SSHClient()

            class IgnorePolicy(paramiko.MissingHostKeyPolicy):
                """Policy for what happens when an unknown ssh-fingerprint is encountered"""
                def __init__(self):
                    self.do_warning = False

            self.client.set_missing_host_key_policy(IgnorePolicy())

            has_proxy = (proxy_sock or proxy_command) and True
            if has_proxy:
                if 'ProxyCommand' not in dir(paramiko):
                    log.error('This version of paramiko does not support proxies.')

                if proxy_sock and proxy_command:
                    log.error('Cannot have both a proxy command and a proxy sock')

                if proxy_command:
                    proxy_sock = paramiko.ProxyCommand(proxy_command)
                self.client.connect(host, port, user, password, key, keyfiles, self.timeout, compress = True, sock = proxy_sock)
            else:
                self.client.connect(host, port, user, password, key, keyfiles, self.timeout, compress = True)

            self.transport = self.client.get_transport()

            h.success()

    def __enter__(self, *a):
        return self

    def __exit__(self, *a, **kw):
        self.close()

    def shell(self, shell = None, tty = True, timeout = Timeout.default):
        """shell(shell = None, tty = False, timeout = Timeout.default) -> ssh_channel

        Open a new channel with a shell inside.

        Arguments:
            shell(str): Path to the shell program to run.
                If ``None``, uses the default shell for the logged in user.
            tty(bool): If ``True``, then a TTY is requested on the remote server.

        Returns:
            Return a :class:`pwnlib.tubes.ssh.ssh_channel` object.

        Examples:
            >>> s =  ssh(host='example.pwnme',
            ...         user='demouser',
            ...         password='demopass')
            >>> sh = s.shell('/bin/sh')
            >>> sh.sendline('echo Hello; exit')
            >>> print 'Hello' in sh.recvall()
            True
        """
        return self.run(shell, tty, timeout = timeout)

<<<<<<< HEAD
    def system(self, process, tty = False, wd = None, env = None, timeout = Timeout.default):
        r"""system(command, tty = False, wd = None, env = None, timeout = Timeout.default) -> ssh_channel
=======
    def process(self, args=[], executable=None, tty = False, cwd = None, env = None, timeout = Timeout.default, run = True):
        r"""
        Executes a process on the remote server, in the same fashion
        as pwnlib.tubes.process.process.

        Returns:
            A new SSH channel, or a path to the script if ``run=False``.

        Notes:
            Requires Python on the remote server.

        Examples:
            >>> s = ssh(host='example.pwnme',
            ...         user='demouser',
            ...         password='demopass')
            >>> sh = s.process('sh')
            >>> sh.sendline('echo Hello; exit')
            >>> sh.recvall()
            'Hello\n'
            >>> s.process(['/bin/echo', '\xff']).recvall()
            '\xff\n'
            >>> s.process(['readlink', '/proc/self/exe']).recvall()
            '/bin/readlink\n'
            >>> s.process(['LOLOLOL', '/proc/self/exe'], executable='readlink').recvall()
            '/bin/readlink\n'
            >>> s.process(['LOLOLOL', '/proc/self/cmdline'], executable='cat').recvall()
            'LOLOLOL\x00/proc/self/cmdline\x00'
        """
        if not args and not executable:
            log.error("Must specify args or executable")

        if isinstance(args, (str, unicode)):
            args = [args]

        executable = executable or args[0]

        script = r"""
#!/usr/bin/env python
import os, sys
exe   = %r
args  = %r
env   = %r

if env is None:
    env = os.environ

def is_exe(path):
    if os.path.isfile(path) and os.access(path, os.X_OK):
        return 1
    return 0

if os.path.sep not in exe and not is_exe(exe):
    for path in os.environ['PATH'].split(os.pathsep):
        test_path = os.path.join(path, exe)
        if is_exe(test_path):
            exe = test_path
            break

can_execve = is_exe(exe)

sys.stdout.write(str(can_execve) + "\n")
sys.stdout.flush()

if can_execve:
    os.execve(exe, args, env)
""" % (executable, args, env)

        execve_repr = "execve(%s, %s, %s)" % (executable, args, env or 'os.environ')

        with log.progress('Opening new channel: %s' % execve_repr) as h:
            log.debug("Executing binary with script:\n" + script)

            with context.local(log_level='error'):
                tmpfile = self.mktemp('-t', 'pwnlib-execve-XXXXXXXXXX')
                self.upload_data(script, tmpfile)

                if not run:
                    return tmpfile

                python = self.run('test -x "$(which python 2>&1)" && exec python %s; echo 2' % tmpfile)

            result = safeeval.const(python.recvline())

            if result == 0:
                log.error("%r does not exist or is not executable" % executable)
            elif result == 2:
                log.error("python is not installed on the remote system %r" % self.host)
            elif result != 1:
                h.failure()

        return python

    def run(self, process, tty = False, wd = None, env = None, timeout = Timeout.default):
        r"""run(process, tty = False, wd = None, env = None, timeout = Timeout.default) -> ssh_channel
>>>>>>> 133d629b

        Open a new channel with a specific process inside. If `tty` is True,
        then a TTY is requested on the remote server.

        Return a :class:`pwnlib.tubes.ssh.ssh_channel` object.

        Examples:
            >>> s =  ssh(host='example.pwnme',
            ...         user='demouser',
            ...         password='demopass')
            >>> py = s.run('python -i')
            >>> _ = py.recvuntil('>>> ')
            >>> py.sendline('print 2+2')
            >>> py.sendline('exit')
            >>> print repr(py.recvline())
            '4\n'
        """

        if wd is None:
            wd = self._wd

        return ssh_channel(self, process, tty, wd, env, timeout)

    # Backward compatibility
    run = system

    def run_to_end(self, process, tty = False, wd = None, env = None):
        r"""run_to_end(process, tty = False, timeout = Timeout.default, env = None) -> str

        Run a command on the remote server and return a tuple with
        (data, exit_status). If `tty` is True, then the command is run inside
        a TTY on the remote server.

        Examples:
            >>> s =  ssh(host='example.pwnme',
            ...         user='demouser',
            ...         password='demopass')
            >>> print s.run_to_end('echo Hello; exit 17')
            ('Hello\n', 17)
            """

        with context.local(log_level = 'ERROR'):
            c = self.run(process, tty, wd = wd, timeout = Timeout.default)
            data = c.recvall()
            retcode = c.wait()
            c.close()
            return data, retcode

    def connect_remote(self, host, port, timeout = Timeout.default):
        r"""connect_remote(host, port, timeout = Timeout.default) -> ssh_connecter

        Connects to a host through an SSH connection. This is equivalent to
        using the ``-L`` flag on ``ssh``.

        Returns a :class:`pwnlib.tubes.ssh.ssh_connecter` object.

        Examples:
            >>> from pwn import *
            >>> l = listen()
            >>> s =  ssh(host='example.pwnme',
            ...         user='demouser',
            ...         password='demopass')
            >>> a = s.connect_remote(s.host, l.lport)
            >>> b = l.wait_for_connection()
            >>> a.sendline('Hello')
            >>> print repr(b.recvline())
            'Hello\n'
        """

        return ssh_connecter(self, host, port, timeout)

    def listen_remote(self, port = 0, bind_address = '', timeout = Timeout.default):
        r"""listen_remote(port = 0, bind_address = '', timeout = Timeout.default) -> ssh_connecter

        Listens remotely through an SSH connection. This is equivalent to
        using the ``-R`` flag on ``ssh``.

        Returns a :class:`pwnlib.tubes.ssh.ssh_listener` object.

        Examples:

            >>> from pwn import *
            >>> s =  ssh(host='example.pwnme',
            ...         user='demouser',
            ...         password='demopass')
            >>> l = s.listen_remote()
            >>> a = remote(s.host, l.port)
            >>> b = l.wait_for_connection()
            >>> a.sendline('Hello')
            >>> print repr(b.recvline())
            'Hello\n'
        """

        return ssh_listener(self, bind_address, port, timeout)

    def __getitem__(self, attr):
        """Permits indexed access to run commands over SSH

        Examples:

            >>> s =  ssh(host='example.pwnme',
            ...         user='demouser',
            ...         password='demopass')
            >>> print s['echo hello']
            hello
        """
        return self.__getattr__(attr)()

    def __call__(self, attr):
        """Permits function-style access to run commands over SSH

        Examples:

            >>> s =  ssh(host='example.pwnme',
            ...         user='demouser',
            ...         password='demopass')
            >>> print repr(s('echo hello'))
            'hello'
        """
        return self.__getattr__(attr)()

    def __getattr__(self, attr):
        """Permits member access to run commands over SSH

        Examples:

            >>> s =  ssh(host='example.pwnme',
            ...         user='demouser',
            ...         password='demopass')
            >>> s.echo('hello')
            'hello'
            >>> s.whoami()
            'demouser'
            >>> s.echo(['huh','yay','args'])
            'huh yay args'
        """
        bad_attrs = [
            'trait_names',          # ipython tab-complete
            'download',             # frequent typo
            'upload',               # frequent typo
        ]

        if attr in self.__dict__ \
        or attr in bad_attrs \
        or attr.startswith('_'):
            raise AttributeError

        def runner(*args):
            if len(args) == 1 and isinstance(args[0], (list, tuple)):
                command = [attr] + args[0]
            else:
                command = ' '.join((attr,) + args)

            return self.run(command).recvall().strip()
        return runner

    def connected(self):
        """Returns True if we are connected.

        Example:

            >>> s =  ssh(host='example.pwnme',
            ...         user='demouser',
            ...         password='demopass')
            >>> s.connected()
            True
            >>> s.close()
            >>> s.connected()
            False
        """
        return bool(self.client and self.client.get_transport().is_active())

    def close(self):
        """Close the connection."""
        if self.client:
            self.client.close()
            self.client = None
            log.info("Closed connection to %r" % self.host)

    def _libs_remote(self, remote):
        """Return a dictionary of the libraries used by a remote file."""
        cmd = '(ulimit -s unlimited; ldd %s > /dev/null && (LD_TRACE_LOADED_OBJECTS=1 %s || ldd %s)) 2>/dev/null'
        arg = misc.sh_string(remote)
        data, status = self.run_to_end(cmd % (arg, arg, arg))
        if status != 0:
            log.failure('Unable to find libraries for %r' % remote)
            return {}

        return misc.parse_ldd_output(data)

    def _get_fingerprint(self, remote):
        arg = misc.sh_string(remote)
        cmd = '(sha256sum %s||sha1sum %s||md5sum %s||shasum %s) 2>/dev/null' % (arg, arg, arg, arg)
        data, status = self.run_to_end(cmd)
        if status == 0:
            return data.split()[0]
        else:
            return None

    def _get_cachefile(self, fingerprint):
        return os.path.join(self._cachedir, fingerprint)

    def _verify_local_fingerprint(self, fingerprint):
        if not isinstance(fingerprint, str) or \
           len(fingerprint) not in [32, 40, 64] or \
           not set(fingerprint).issubset('abcdef0123456789'):
            log.failure('Invalid fingerprint %r' % fingerprint)
            return False

        local = self._get_cachefile(fingerprint)
        if not os.path.isfile(local):
            return False

        func = {32: hashes.md5filehex, 40: hashes.sha1filehex, 64: hashes.sha256filehex}[len(fingerprint)]

        if func(local) == fingerprint:
            return True
        else:
            os.unlink(local)
            return False

    def _download_raw(self, remote, local):
        total, _ = self.run_to_end('wc -c ' + misc.sh_string(remote))
        total = misc.size(int(total.split()[0]))


        with log.waitfor('Downloading %r' % remote) as h:

            def update(has):
                h.status("%s/%s" % (misc.size(has), total))

            with context.local(log_level = 'ERROR'):
                c = self.run('cat ' + misc.sh_string(remote))
            data = ''

            while True:
                try:
                    data += c.recv()
                except EOFError:
                    break
                update(len(data))

            result = c.wait()
            if result != 0:
                h.failure('Could not download file %r (%r)' % (remote, result))
            else:
                with open(local, 'w') as fd:
                    fd.write(data)
                h.success()

    def _download_to_cache(self, remote):
        fingerprint = self._get_fingerprint(remote)
        if fingerprint == None:
            local = os.path.normpath(remote)
            local = os.path.basename(local)
            local += time.strftime('-%Y-%m-%d-%H:%M:%S')
            local = os.path.join(self._cachedir, local)

            self._download_raw(remote, local)
            return local

        local = self._get_cachefile(fingerprint)

        if self._verify_local_fingerprint(fingerprint):
            log.success('Found %r in ssh cache' % remote)
        else:
            self._download_raw(remote, local)

            if not self._verify_local_fingerprint(fingerprint):
                log.error('Could not download file %r' % remote)

        return local

    def download_data(self, remote):
        """Downloads a file from the remote server and returns it as a string.

        Arguments:
          remote(str): The remote filename to download.


        Examples:
            >>> with file('/tmp/bar','w+') as f:
            ...     f.write('Hello, world')
            >>> s =  ssh(host='example.pwnme',
            ...         user='demouser',
            ...         password='demopass')
            >>> s.download_data('/tmp/bar')
            'Hello, world'
        """

        with open(self._download_to_cache(remote)) as fd:
            return fd.read()

    def download_file(self, remote, local = None):
        """Downloads a file from the remote server.

        The file is cached in /tmp/pwntools-ssh-cache using a hash of the file, so
        calling the function twice has little overhead.

        Arguments:
          remote(str): The remote filename to download
          local(str): The local filename to save it to. Default is to infer it from the remote filename."""

        if not local:
            local = os.path.basename(os.path.normpath(remote))

        if self._wd and os.path.basename(remote) == remote:
            remote = os.path.join(self._wd, remote)

        local_tmp = self._download_to_cache(remote)
        shutil.copy2(local_tmp, local)

    def download_dir(self, local, remote=None):
        """Recursively uploads a directory onto the remote server

        Arguments:
            local: Local directory
            remote: Remote directory
        """
        remote   = remote or '.'

        local_wd = os.path.dirname(local) or self._wd
        local    = os.path.basename(local)

        log.info("Downloading %r to %r" % (local,remote))

        source = self.run(['sh', '-c', 'tar -C %s -czf- %s' % (local_wd, local)])
        sink   = process(['sh', '-c', 'tar -C %s -xzf-' % remote])

        source >> sink

        sink.wait_for_close()

    def upload_data(self, data, remote):
        """Uploads some data into a file on the remote server.

        Arguments:
          data(str): The data to upload.
          remote(str): The filename to upload it to.

        Examoles:
            >>> s =  ssh(host='example.pwnme',
            ...         user='demouser',
            ...         password='demopass')
            >>> s.upload_data('Hello, world', '/tmp/foo')
            >>> print file('/tmp/foo').read()
            Hello, world
        """

        with context.local(log_level = 'ERROR'):
            s = self.run('cat>' + misc.sh_string(remote))
            s.send(data)
            s.shutdown('send')
            s.recvall()
            if s.wait() != 0:
                log.error("Could not upload file %r" % remote)

    def upload_file(self, filename, remote = None):
        """Uploads a file to the remote server. Returns the remote filename.

        Arguments:
        filename(str): The local filename to download
        remote(str): The remote filename to save it to. Default is to infer it from the local filename."""


        if remote == None:
            remote = os.path.normpath(filename)
            remote = os.path.basename(remote)

            if self._wd:
                remote = os.path.join(self._wd, remote)

        with open(filename) as fd:
            data = fd.read()

        log.info("Uploading %r to %r" % (filename,remote))
        self.upload_data(data, remote)

        return remote

    def upload_dir(self, local, remote=None):
        """Recursively uploads a directory onto the remote server

        Arguments:
            local: Local directory
            remote: Remote directory
        """
        remote   = remote or self._wd

        local_wd = os.path.dirname(local)
        local    = os.path.basename(local)

        log.info("Uploading %r to %r" % (local,remote))

        source  = process(['sh', '-c', 'tar -C %s -czf- %s' % (local_wd, local)])
        sink    = self.run(['sh', '-c', 'tar -C %s -xzf-' % remote])

        source <> sink

        sink.wait_for_close()

    def libs(self, remote, directory = None):
        """Downloads the libraries referred to by a file.

        This is done by running ldd on the remote server, parsing the output
        and downloading the relevant files.

        The directory argument specified where to download the files. This defaults
        to './$HOSTNAME' where $HOSTNAME is the hostname of the remote server."""

        libs = self._libs_remote(remote)

        if directory == None:
            directory = self.host

        directory = os.path.realpath(directory)

        res = {}

        seen = set()

        for lib, addr in libs.items():
            local = os.path.realpath(os.path.join(directory, '.' + os.path.sep + lib))
            if not local.startswith(directory):
                log.warning('This seems fishy: %r' % lib)
                continue

            misc.mkdir_p(os.path.dirname(local))

            if lib not in seen:
                self.download_file(lib, local)
                seen.add(lib)
            res[local] = addr

        return res

    def interactive(self, shell=None):
        """Create an interactive session.

        This is a simple wrapper for creating a new
        :class:`pwnlib.tubes.ssh.ssh_channel` object and calling
        :meth:`pwnlib.tubes.ssh.ssh_channel.interactive` on it."""

        s = self.shell(shell)

        if self._wd:
            s.sendline('cd ' + misc.sh_string(self._wd))

        s.interactive()
        s.close()

    def set_working_directory(self, wd = None):
        """Sets the working directory in which future commands will
        be run (via ssh.run) and to which files will be uploaded/downloaded
        from if no path is provided

        Arguments:
            wd(string): Working directory.  Default is to auto-generate a directory
                based on the result of running 'mktemp -d' on the remote machine.

        Examples:
            >>> s =  ssh(host='example.pwnme',
            ...         user='demouser',
            ...         password='demopass')
            >>> cwd = s.set_working_directory()
            >>> s.ls()
            ''
            >>> s.pwd() == cwd
            True
        """
        status = 0

        if not wd:
            wd, status = self.run_to_end('mktemp -d', wd = None)
            wd = wd.strip()

        if status:
            log.failure("Could not generate a temporary directory")
            return

        _, status = self.run_to_end('ls ' + misc.sh_string(wd), wd = None)

        if status:
            log.failure("%r does not appear to exist" % wd)
            return

        log.info("Working directory: %r" % wd)
        self._wd = wd
        return self._wd<|MERGE_RESOLUTION|>--- conflicted
+++ resolved
@@ -394,10 +394,6 @@
         """
         return self.run(shell, tty, timeout = timeout)
 
-<<<<<<< HEAD
-    def system(self, process, tty = False, wd = None, env = None, timeout = Timeout.default):
-        r"""system(command, tty = False, wd = None, env = None, timeout = Timeout.default) -> ssh_channel
-=======
     def process(self, args=[], executable=None, tty = False, cwd = None, env = None, timeout = Timeout.default, run = True):
         r"""
         Executes a process on the remote server, in the same fashion
@@ -490,10 +486,8 @@
 
         return python
 
-    def run(self, process, tty = False, wd = None, env = None, timeout = Timeout.default):
-        r"""run(process, tty = False, wd = None, env = None, timeout = Timeout.default) -> ssh_channel
->>>>>>> 133d629b
-
+    def system(self, process, tty = False, wd = None, env = None, timeout = Timeout.default):
+        r"""system(command, tty = False, wd = None, env = None, timeout = Timeout.default) -> ssh_channel
         Open a new channel with a specific process inside. If `tty` is True,
         then a TTY is requested on the remote server.
 
