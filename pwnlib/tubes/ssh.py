import os, string, base64, paramiko, time, tempfile, sys, shutil, re, logging, threading

from .. import term
from ..context import context
from ..util import hashes, misc
from .sock    import sock
from .process import process

log = logging.getLogger(__name__)

# Kill the warning line:
# No handlers could be found for logger "paramiko.transport"
paramiko_log = logging.getLogger("paramiko.transport")
h = logging.StreamHandler(file('/dev/null','w+'))
h.setFormatter(logging.Formatter())
paramiko_log.addHandler(h)

class ssh_channel(sock):
    def __init__(self, parent, process = None, tty = False, wd = None, env = None, timeout = None):
        super(ssh_channel, self).__init__(timeout)

        # keep the parent from being garbage collected in some cases
        self.parent = parent

        self.returncode = None
        self.host = parent.host
        self.tty  = tty

        env = env or {}

        msg = 'Opening new channel: %r' % ((process,) or 'shell')
        with log.waitfor(msg) as h:
            if isinstance(process, (list, tuple)):
                process = ' '.join(misc.sh_string(s) for s in process)

            if process and wd:
                process = "cd %s 2>/dev/null >/dev/null; %s" % (misc.sh_string(wd), process)

            if process and env:
                for name, value in env.items():
                    if not re.match('^[a-zA-Z_][a-zA-Z0-9_]*$', name):
                        log.error('run(): Invalid environment key $r' % name)
                    process = '%s=%s %s' % (name, misc.sh_string(value), process)

            self.sock = parent.transport.open_session()
            if self.tty:
                self.sock.get_pty('xterm', term.width, term.height)

                def resizer():
                    if self.sock:
                        self.sock.resize_pty(term.width, term.height)

                self.resizer = resizer
                term.term.on_winch.append(self.resizer)
            else:
                self.resizer = None

            # Put stderr on stdout. This might not always be desirable,
            # but our API does not support multiple streams
            self.sock.set_combine_stderr(True)

            self.settimeout(self.timeout)

            if process:
                self.sock.exec_command(process)
            else:
                self.sock.invoke_shell()

            h.success()

    def kill(self):
        """kill()

        Kills the process.
        """

        self.close()

    def wait(self):
        return self.poll(block=True)

    def poll(self, block=False):
        """poll() -> int

        Poll the exit code of the process. Will return None, if the
        process has not yet finished and the exit code otherwise.
        """

        if self.returncode == None:
            if block or (self.sock and self.sock.exit_status_ready()):
                self.returncode = self.sock.recv_exit_status()

        return self.returncode

    def can_recv_raw(self, timeout):
        end = time.time() + timeout
        while time.time() < end:
            if self.sock.recv_ready():
                return True
            time.sleep(0.05)
        return False

    def interactive(self, prompt = term.text.bold_red('$') + ' '):
        """interactive(prompt = pwnlib.term.text.bold_red('$') + ' ')

        If not in TTY-mode, this does exactly the same as
        meth:`pwnlib.tubes.tube.tube.interactive`, otherwise
        it does mostly the same.

        An SSH connection in TTY-mode will typically supply its own prompt,
        thus the prompt argument is ignored in this case.
        We also have a few SSH-specific hacks that will ideally be removed
        once the :mod:`pwnlib.term` is more mature.
        """

        if not self.tty:
            return super(ssh_channel, self).interactive(prompt)

        log.info('Switching to interactive mode')

        # We would like a cursor, please!
        term.term.show_cursor()

        event = threading.Event()
        def recv_thread(event):
            while not event.is_set():
                try:
                    cur = self.recv(timeout = 0.05)
                    if cur == None:
                        continue
                    elif cur == '\a':
                        # Ugly hack until term unstands bell characters
                        continue
                    sys.stdout.write(cur)
                    sys.stdout.flush()
                except EOFError:
                    log.info('Got EOF while reading in interactive')
                    event.set()
                    break

<<<<<<< HEAD
        t = context.thread(target = recv_thread, args = (event,))
=======
        t = thread.Thread(target = recv_thread, args = (event,))
>>>>>>> 2485ab97
        t.daemon = True
        t.start()

        while not event.is_set():
            if term.term_mode:
                try:
                    data = term.key.getraw(0.1)
                except KeyboardInterrupt:
                    data = [3] # This is ctrl-c
                except IOError:
                    if not event.is_set():
                        raise
            else:
                data = sys.stdin.read(1)
                if not data:
                    event.set()
                else:
                    data = [ord(data)]

            if data:
                try:
                    self.send(''.join(chr(c) for c in data))
                except EOFError:
                    event.set()
                    log.info('Got EOF while sending in interactive')

        while t.is_alive():
            t.join(timeout = 0.1)

        # Restore
        term.term.hide_cursor()

    def close(self):
        self.poll()
        while self.resizer in term.term.on_winch:
            term.term.on_winch.remove(self.resizer)
        super(ssh_channel, self).close()

    def spawn_process(self, *args, **kwargs):
        log.error("Cannot use spawn_process on an SSH channel.""")

    def _close_msg(self):
        log.info('Closed SSH channel with %s' % self.host)

class ssh_connecter(sock):
    def __init__(self, parent, host, port, timeout = None):
        super(ssh_connecter, self).__init__(timeout)

        # keep the parent from being garbage collected in some cases
        self.parent = parent

        self.host  = parent.host
        self.rhost = host
        self.rport = port

        msg = 'Connecting to %s:%d via SSH to %s' % (self.rhost, self.rport, self.host)
        with log.waitfor(msg) as h:
            try:
                self.sock = parent.transport.open_channel('direct-tcpip', (host, port), ('127.0.0.1', 0))
            except:
                h.failure()
                raise

            sockname = self.sock.get_transport().sock.getsockname()
            self.lhost = sockname[0]
            self.lport = sockname[1]

            h.success()

    def spawn_process(self, *args, **kwargs):
        log.error("Cannot use spawn_process on an SSH channel.""")

    def _close_msg(self):
        log.info("Closed remote connection to %s:%d via SSH connection to %s" % (self.rhost, self.rport, self.host))


class ssh_listener(sock):
    def __init__(self, parent, bind_address, port, timeout = None):
        super(ssh_listener, self).__init__(timeout)

        # keep the parent from being garbage collected in some cases
        self.parent = parent

        self.host = parent.host
        self.port = port

        msg = 'Waiting on port %d via SSH to %s' % (self.port, self.host)
        h   = log.waitfor(msg)
        try:
            parent.transport.request_port_forward(bind_address, self.port)
        except:
            h.failure('Failed create a port forwarding')
            raise

        def accepter():
            try:
                self.sock = parent.transport.accept()
                parent.transport.cancel_port_forward(bind_address, self.port)
            except:
                self.sock = None
                h.failure('Failed to get a connection')
                return

            self.rhost, self.rport = self.sock.origin_addr
            h.success('Got connection from %s:%d' % (self.rhost, self.rport))

        self._accepter = context.thread(target = accepter)
        self._accepter.daemon = True
        self._accepter.start()

    def _close_msg(self):
        log.info("Closed remote connection to %s:%d via SSH listener on port %d via %s" % (self.rhost, self.rport, self.port, self.host))

    def spawn_process(self, *args, **kwargs):
        log.error("Cannot use spawn_process on an SSH channel.""")

    def wait_for_connection(self):
        """Blocks until a connection has been established."""
        _ = self.sock
        return self

    def __getattr__(self, key):
        if key == 'sock':
            while self._accepter.is_alive():
                self._accepter.join(timeout = 0.1)
            return self.sock
        else:
            return getattr(super(ssh_listener, self), key)


class ssh(object):
    def __init__(self, user, host, port = 22, password = None, key = None, keyfile = None, proxy_command = None, proxy_sock = None, timeout = None):
        """Creates a new ssh connection.

        Args:
          user(str): The username to log in with
          host(str): The hostname to connect to
          port(int): The port to connect to
          password(str): Try to authenticate using this password
          key(str): Try to authenticate using this private key. The string should be the actual private key.
          keyfile(str): Try to authenticate using this private key. The string should be a filename.
          proxy_command(str): Use this as a proxy command. It has approximately the same semantics as ProxyCommand from ssh(1).
          proxy_sock(str): Use this socket instead of connecting to the host.

        NOTE: The proxy_command and proxy_sock arguments is only available if a
        fairly new version of paramiko is used."""

        self.host            = host
        self.port            = port
        self.timeout         = timeout
        self._cachedir       = os.path.join(tempfile.gettempdir(), 'pwntools-ssh-cache')
        self._wd             = None
        misc.mkdir_p(self._cachedir)

        keyfiles = [os.path.expanduser(keyfile)] if keyfile else []

        msg = 'Connecting to %s on port %d' % (host, port)
        with log.waitfor(msg) as h:
            self.client = paramiko.SSHClient()

            class IgnorePolicy(paramiko.MissingHostKeyPolicy):
                """Policy for what happens when an unknown ssh-fingerprint is encountered"""
                def __init__(self):
                    self.do_warning = False

            self.client.set_missing_host_key_policy(IgnorePolicy())

            has_proxy = (proxy_sock or proxy_command) and True
            if has_proxy:
                if 'ProxyCommand' not in dir(paramiko):
                    log.error('This version of paramiko does not support proxies.')

                if proxy_sock and proxy_command:
                    log.error('Cannot have both a proxy command and a proxy sock')

                if proxy_command:
                    proxy_sock = paramiko.ProxyCommand(proxy_command)
                self.client.connect(host, port, user, password, key, keyfiles, self.timeout, compress = True, sock = proxy_sock)
            else:
                self.client.connect(host, port, user, password, key, keyfiles, self.timeout, compress = True)

            self.transport = self.client.get_transport()

            h.success()

    def shell(self, tty = True, timeout = None):
        """shell(tty = False, timeout = None) -> ssh_channel

        Open a new channel with a shell inside. If `tty` is True, then a TTY
        is requested on the remote server.

        Return a :class:`pwnlib.tubes.ssh.ssh_channel` object.
        """
        return self.run(None, tty, timeout = timeout)

    def run(self, process, tty = False, wd = None, env = None, timeout = None):
        """run(process, tty = False, wd = None, env = None, timeout = None) -> ssh_channel

        Open a new channel with a specific process inside. If `tty` is True,
        then a TTY is requested on the remote server.

        Return a :class:`pwnlib.tubes.ssh.ssh_channel` object."""

        if wd is None:
            wd = self._wd

        return ssh_channel(self, process, tty, wd, env, timeout)

    def run_to_end(self, process, tty = False, wd = None, env = None):
        """run_to_end(process, tty = False, timeout = None, env = None) -> str

        Run a command on the remote server and return a tuple with
        (data, exit_status). If `tty` is True, then the command is run inside
        a TTY on the remote server."""

        with context.local(log_level = 'ERROR'):
            c = self.run(process, tty, wd = wd, timeout = None)
            data = c.recvall()
            retcode = c.wait()
            c.close()
            return data, retcode

    def connect_remote(self, host, port, timeout = None):
        """connect_remote(host, port, timeout = None) -> ssh_connecter

        Connects to a host through an SSH connection. This is equivalent to
        using the ``-L`` flag on ``ssh``.

        Returns a :class:`pwnlib.tubes.ssh.ssh_connecter` object."""

        return ssh_connecter(self, host, port, timeout)

    def listen_remote(self, port, bind_address = '', timeout = None):
        """listen_remote(port, bind_address = '', timeout = None) -> ssh_connecter

        Listens remotely through an SSH connection. This is equivalent to
        using the ``-R`` flag on ``ssh``.

        Returns a :class:`pwnlib.tubes.ssh.ssh_listener` object."""

        return ssh_listener(self, bind_address, port, timeout)

    def __getitem__(self, attr):
        """Permits indexed access to run commands over SSH

        >>> s = ssh(host='bandit.labs.overthewire.org', # doctest: +SKIP
        ...         user='bandit0',
        ...         password='bandit0')
        >>> s['echo hello'] # doctest: +SKIP
        'hello'
        """
        return self.__getattr__(attr)()

    def __getattr__(self, attr):
        """Permits member access to run commands over SSH

        >>> s = ssh(host='bandit.labs.overthewire.org', # doctest: +SKIP
        ...         user='bandit0',
        ...         password='bandit0')
        >>> s.echo('hello') # doctest: +SKIP
        'hello'
        >>> s.whoami() # doctest: +SKIP
        'bandit0'
        >>> s.echo(['huh','yay','args']) # doctest: +SKIP
        'huh yay args'
        """
        bad_attrs = [
            'trait_names',          # ipython tab-complete
            'download',             # frequent typo
            'upload',               # frequent typo
        ]

        if attr in self.__dict__ \
        or attr in bad_attrs \
        or attr.startswith('_'):
            raise AttributeError

        def runner(*args):
            if len(args) == 1 and isinstance(args[0], (list, tuple)):
                command = [attr] + args[0]
            else:
                command = ' '.join((attr,) + args)

            return self.run(command).recvall().strip()
        return runner

    def connected(self):
        """Returns True if we are connected."""
        return self.client != None

    def close(self):
        """Close the connection."""
        if self.client:
            self.client.close()
            self.client = None
            log.info("Closed connection to %r" % self.host)

    def _libs_remote(self, remote):
        """Return a dictionary of the libraries used by a remote file."""
        data, status = self.run_to_end('ulimit -s unlimited; ldd ' + misc.sh_string(remote))
        if status != 0:
            log.failure('Unable to find libraries for %r' % remote)
            return {}

        return misc.parse_ldd_output(data)

    def _get_fingerprint(self, remote):
        arg = misc.sh_string(remote)
        cmd = '(sha256sum %s||sha1sum %s||md5sum %s||shasum %s) 2>/dev/null' % (arg, arg, arg, arg)
        data, status = self.run_to_end(cmd)
        if status == 0:
            return data.split()[0]
        else:
            return None

    def _get_cachefile(self, fingerprint):
        return os.path.join(self._cachedir, fingerprint)

    def _verify_local_fingerprint(self, fingerprint):
        if not isinstance(fingerprint, str) or \
           len(fingerprint) not in [32, 40, 64] or \
           not set(fingerprint).issubset('abcdef0123456789'):
            log.failure('Invalid fingerprint %r' % fingerprint)
            return False

        local = self._get_cachefile(fingerprint)
        if not os.path.isfile(local):
            return False

        func = {32: hashes.md5filehex, 40: hashes.sha1filehex, 64: hashes.sha256filehex}[len(fingerprint)]

        if func(local) == fingerprint:
            return True
        else:
            os.unlink(local)
            return False

    def _download_raw(self, remote, local):
        total, _ = self.run_to_end('wc -c ' + misc.sh_string(remote))
        total = misc.size(int(total.split()[0]))


        with log.waitfor('Downloading %r' % remote) as h:

            def update(has):
                h.status("%s/%s" % (misc.size(has), total))

            with context.local(log_level = 'ERROR'):
                c = self.run('cat ' + misc.sh_string(remote))
            data = ''

            while True:
                try:
                    data += c.recv()
                except EOFError:
                    break
                update(len(data))

            if c.wait() != 0:
                h.failure('Could not download file %r (%r)' % (remote, result))
            else:
                with open(local, 'w') as fd:
                    fd.write(data)
                h.success()

    def _download_to_cache(self, remote):
        fingerprint = self._get_fingerprint(remote)
        if fingerprint == None:
            local = os.path.normpath(remote)
            local = os.path.basename(local)
            local += time.strftime('-%Y-%m-%d-%H:%M:%S')
            local = os.path.join(self._cachedir, local)

            self._download_raw(remote, local)
            return local

        local = self._get_cachefile(fingerprint)

        if self._verify_local_fingerprint(fingerprint):
            log.success('Found %r in ssh cache' % remote)
        else:
            self._download_raw(remote, local)

            if not self._verify_local_fingerprint(fingerprint):
                log.error('Could not download file %r' % remote)

        return local

    def download_data(self, remote):
        """Downloads a file from the remote server and returns it as a string.

        Args:
          remote(str): The remote filename to download."""

        with open(self._download_to_cache(remote)) as fd:
            return fd.read()

    def download_file(self, remote, local = None):
        """Downloads a file from the remote server.

        The file is cached in /tmp/pwntools-ssh-cache using a hash of the file, so
        calling the function twice has little overhead.

        Args:
          remote(str): The remote filename to download
          local(str): The local filename to save it to. Default is to infer it from the remote filename."""

        if not local:
            local = os.path.basename(os.path.normpath(remote))

        if self._wd and os.path.basename(remote) == remote:
            remote = os.path.join(self._wd, remote)

        local_tmp = self._download_to_cache(remote)
        shutil.copy2(local_tmp, local)

    def download_dir(self, local, remote=None):
        """Recursively uploads a directory onto the remote server

        Args:
            local: Local directory
            remote: Remote directory
        """
        remote   = remote or '.'

        local_wd = os.path.dirname(local) or self._wd
        local    = os.path.basename(local)

        log.info("Downloading %r to %r" % (local,remote))

        source = self.run(['sh', '-c', 'tar -C %s -czf- %s' % (local_wd, local)])
        sink   = process(['sh', '-c', 'tar -C %s -xzf-' % remote])

        source >> sink

        sink.wait_for_close()

    def upload_data(self, data, remote):
        """Uploads some data into a file on the remote server.

        Args:
          data(str): The data to upload.
          remote(str): The filename to upload it to."""

        with context.local(log_level = 'ERROR'):
            s = self.run('cat>' + misc.sh_string(remote))
            s.send(data)
            s.shutdown('send')
            s.recvall()
            if s.wait() != 0:
                log.error("Could not upload file %r" % remote)

    def upload_file(self, filename, remote = None):
        """Uploads a file to the remote server.

        Args:
        remote(str): The local filename to download
        local(str): The remote filename to save it to. Default is to infer it from the local filename."""


        if remote == None:
            remote = os.path.normpath(filename)
            remote = os.path.basename(remote)

            if self._wd:
                remote = os.path.join(self._wd, remote)

        with open(filename) as fd:
            data = fd.read()

        log.info("Uploading %r to %r" % (filename,remote))
        self.upload_data(data, remote)

        return misc.parse_ldd_output(remote)

    def upload_dir(self, local, remote=None):
        """Recursively uploads a directory onto the remote server

        Args:
            local: Local directory
            remote: Remote directory
        """
        remote   = remote or self._wd

        local_wd = os.path.dirname(local)
        local    = os.path.basename(local)

        log.info("Uploading %r to %r" % (local,remote))

        source  = process(['sh', '-c', 'tar -C %s -czf- %s' % (local_wd, local)])
        sink    = self.run(['sh', '-c', 'tar -C %s -xzf-' % remote])

        source <> sink

        sink.wait_for_close()

    def libs(self, remote, directory = None):
        """Downloads the libraries referred to by a file.

        This is done by running ldd on the remote server, parsing the output
        and downloading the relevant files.

        The directory argument specified where to download the files. This defaults
        to './$HOSTNAME' where $HOSTNAME is the hostname of the remote server."""

        libs = self._libs_remote(remote)

        if directory == None:
            directory = self.host

        directory = os.path.realpath(directory)

        res = {}

        seen = set()

        for lib, addr in libs.items():
            local = os.path.realpath(os.path.join(directory, '.' + os.path.sep + lib))
            if not local.startswith(directory):
                log.warning('This seems fishy: %r' % lib)
                continue

            misc.mkdir_p(os.path.dirname(local))

            if lib not in seen:
                self.download_file(lib, local)
                seen.add(lib)
            res[local] = addr

        return res

    def interactive(self):
        """Create an interactive session.

        This is a simple wrapper for creating a new
        :class:`pwnlib.tubes.ssh.ssh_channel` object and calling
        :meth:`pwnlib.tubes.ssh.ssh_channel.interactive` on it."""

        s = self.shell()

        if self._wd:
            s.sendline('cd %r' % self._wd)

        s.interactive()
        s.close()

    def set_working_directory(self, wd = None):
        """Sets the working directory in which future commands will
        be run (via ssh.run) and to which files will be uploaded/downloaded
        from if no path is provided

        Args:
            wd(string): Working directory.  Default is to auto-generate a directory
                based on the result of running 'mktemp -d' on the remote machine.
        """
        status = 0

        if not wd:
            wd, status = self.run_to_end('mktemp -d', wd = None)
            wd = wd.strip()

        if status:
            log.failure("Could not generate a temporary directory")
            return

        _, status = self.run_to_end('ls ' + misc.sh_string(wd), wd = None)

        if status:
            log.failure("%r does not appear to exist" % wd)
            return

        log.info("Working directory: %r" % wd)
        self._wd = wd
        return self._wd<|MERGE_RESOLUTION|>--- conflicted
+++ resolved
@@ -138,11 +138,7 @@
                     event.set()
                     break
 
-<<<<<<< HEAD
         t = context.thread(target = recv_thread, args = (event,))
-=======
-        t = thread.Thread(target = recv_thread, args = (event,))
->>>>>>> 2485ab97
         t.daemon = True
         t.start()
 
