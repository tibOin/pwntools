<<<<<<< HEAD
__version__ = '3.4.0beta2'
=======
__version__ = '3.3.3'
>>>>>>> fef4483e
<|MERGE_RESOLUTION|>--- conflicted
+++ resolved
@@ -1,5 +1 @@
-<<<<<<< HEAD
-__version__ = '3.4.0beta2'
-=======
-__version__ = '3.3.3'
->>>>>>> fef4483e
+__version__ = '3.4.0beta3'