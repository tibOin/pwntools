<<<<<<< HEAD
__version__ = '3.6.0dev'
=======
__version__ = '3.5.0'
>>>>>>> 55456814
<|MERGE_RESOLUTION|>--- conflicted
+++ resolved
@@ -1,5 +1 @@
-<<<<<<< HEAD
-__version__ = '3.6.0dev'
-=======
-__version__ = '3.5.0'
->>>>>>> 55456814
+__version__ = '3.6.0beta0'