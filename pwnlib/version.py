--- conflicted
+++ resolved
@@ -1,5 +1 @@
-<<<<<<< HEAD
-__version__ = '3.7.0beta0'
-=======
-__version__ = '3.6.1'
->>>>>>> 6709a4f7
+__version__ = '3.7.0beta1'