from __future__ import absolute_import

import time
import types

from getpass import getpass

from pwnlib import term
from pwnlib.log import getLogger

from pygments import highlight as hl
from pygments.lexers import guess_lexer, guess_lexer_for_filename
<<<<<<< HEAD
from pygments.formatters import TerminalFormatter, Terminal256Formatter
from pygments.util import ClassNotFound as pygmentsClassNotFound

log = getLogger(__name__)

def ask(prompt, default=None, required=False):
=======
from pygments.formatters import TerminalFormatter, Terminal256Formatter, TerminalTrueColorFormatter
from pygments.util import ClassNotFound

log = getLogger(__name__)

def ask(prompt, default=None, not_empty=None):
>>>>>>> 769ded17
    """Presents the user with prompt which the user might answer.

    You can specify a default value or if the user answer must not be empty.

    Arguments:
<<<<<<< HEAD
      prompt   (string)          : The prompt to show
      default  (string, optional): The default option
      required (bool, optional)  : The answer must not be empty
=======
      prompt (str):               The prompt to show
      default:                    The default option
      not_empty (bool, optional): The answer must not be empty
>>>>>>> 769ded17

    Returns:
      The user answer as a string (might be an empty string or default if provided)

<<<<<<< HEAD
    Raises:
      ValueError if `required` is not bool or None.

=======
>>>>>>> 769ded17
    Examples:
      >>> ask('Question:')
       [?] Question:
      ''

      >>> ask('Question:', default='Default answer')
       [?] Question: [Default answer]
      'Default answer'

<<<<<<< HEAD
      >>> ask('Question:', required=True)
=======
      >>> ask('Question:', not_empty=True)
>>>>>>> 769ded17
       [?] Question:
       [?] Question:
       [?] Question:
       [?!] Question: answer
      'answer'
    """

<<<<<<< HEAD
    if not isinstance(required, (bool, types.NoneType)):
        raise ValueError('ask(): required must be a boolean or None')
=======
    if not isinstance(not_empty, (bool, types.NoneType)):
        raise ValueError('ask(): not_empty must be a boolean or None')
>>>>>>> 769ded17

    qm = term.text.bold_cyan('?')
    cprompt = ' [{qm}] {prompt} {default}'
    if default:
        cdef = '[{}] '.format(default)

    resp = raw_input(cprompt.format(qm=qm,
                                    prompt=prompt,
                                    default=cdef if default else '')).strip()
    if default and not resp:
        return default
    else:
<<<<<<< HEAD
        if required is True:
=======
        if not_empty is True:
>>>>>>> 769ded17
            i = 0
            while True:
                if not resp:
                    if i < 2:
                        qm = term.text.bold_yellow('?')
                        i += 1   # Don't need to continue incrementing after
                    else:
                        qm = term.text.bold_red('?!')
                    resp = raw_input(cprompt.format(qm=qm,
                                                    prompt=prompt,
                                                    default=cdef if default else '')).strip()
                else:
                    break
        return resp

<<<<<<< HEAD
def askpass(prompt, default=None, required=False):
=======
def askpass(prompt, default=None, not_empty=None):
>>>>>>> 769ded17
    """Ask for sensitive data that won't be displayed.

    You can specify a default value or if the user answer must not be empty.
    This function works exactly the same as the function `ask()` above.

    Arguments:
<<<<<<< HEAD
      prompt   (string)          : The prompt to show
      default  (string, optional): The default option
      required (bool, optional)  : The answer must not be empty

    Returns:
      The user answer as a string (might be an empty string or default if provided)

    Raises:
      ValueError if `required` is not bool or None.
    """

    if not isinstance(required, (bool, types.NoneType)):
        raise ValueError('askpass(): required must be a boolean or None')
=======
      prompt (str):               The prompt to show
      default:                    The default option
      not_empty (bool, optional): The answer must not be empty

    Returns:
      The user answer as a string (might be an empty string or default if provided)
    """

    if not isinstance(not_empty, (bool, types.NoneType)):
        raise ValueError('ask(): not_empty must be a boolean or None')
>>>>>>> 769ded17

    cprompt = ' [{qm}] {prompt} {default}'

    if default:
        cdef = '[default] '
    resp = getpass(cprompt.format(qm=term.text.bold_magenta('?'),
                                    prompt=prompt,
                                    default=cdef if default else '')).strip()
    if default and not resp:
        return default
    else:
<<<<<<< HEAD
        if required is True:
=======
        if not_empty is True:
>>>>>>> 769ded17
            while True:
                if not resp:
                    resp = getpass(cprompt.format(qm=term.text.bold_magenta('?'),
                                                  prompt=prompt,
                                                  default='')).strip()
                else:
                    break
        return resp

def yesno(prompt, default = None):
    """Presents the user with prompt (typically in the form of question) which
    the user must answer yes or no.

    Arguments:
      prompt (str): The prompt to show
      default     : The default option;  `True` means "yes"

    Returns:
      `True` if the answer was "yes", `False` if "no"
"""

    if not isinstance(default, (bool, types.NoneType)):
        raise ValueError('yesno(): default must be a boolean or None')

    if term.term_mode:
        term.output(' [{qm}] {prompt} ['.format(qm = term.text.bold_cyan('?'),
                                                prompt = prompt))
        yesfocus, yes = term.text.bold('Yes'), 'yes'
        nofocus, no = term.text.bold('No'), 'no'
        hy = term.output(yesfocus if default == True else yes)
        term.output('/')
        hn = term.output(nofocus if default == False else no)
        term.output(']\n')
        cur = default
        while True:
            k = term.key.get()
            if   k in ('y', 'Y', '<left>') and cur != True:
                cur = True
                hy.update(yesfocus)
                hn.update(no)
            elif k in ('n', 'N', '<right>') and cur != False:
                cur = False
                hy.update(yes)
                hn.update(nofocus)
            elif k == '<enter>':
                if cur is not None:
                    return cur
    else:
        prompt = ' [{qm}] {prompt} [{yes}/{no}] '.format(qm = term.text.bold_cyan('?'),
                                                         prompt = prompt,
                                                         yes = 'Yes' if default == True else 'yes',
                                                         no = 'No' if default == False else 'no')
        while True:
            opt = raw_input(prompt).lower()
            if opt == '' and default != None:
                return default
            elif opt in ('y','yes'):
                return True
            elif opt in ('n', 'no'):
                return False
            print 'Please answer yes or no'

def options(prompt, opts, default = None):
    """Presents the user with a prompt (typically in the
    form of a question) and a number of options.

    Arguments:
      prompt (str): The prompt to show
      opts (list) : The options to show to the user
      default     : The default option to choose

    Returns:
      The users choice in the form of an integer.
"""

    if not isinstance(default, (int, long, types.NoneType)):
        raise ValueError('options(): default must be a number or None')

    if term.term_mode:
        numfmt = '%' + str(len(str(len(opts)))) + 'd) '
        print ' [{qm}] {prompt} ['.format(qm=term.text.bold_cyan('?'), prompt=prompt)
        hs = []
        space = '       '
        arrow = term.text.bold_green('    => ')
        cur = default
        for i, opt in enumerate(opts):
            h = term.output(arrow if i == cur else space, frozen = False)
            num = numfmt % (i + 1)
            term.output(num)
            term.output(opt + '\n', indent = len(num) + len(space))
            hs.append(h)
        ds = ''
        prev = 0
        while True:
            prev = cur
            was_digit = False
            k = term.key.get()
            if   k == '<up>':
                if cur is None:
                    cur = 0
                else:
                    cur = max(0, cur - 1)
            elif k == '<down>':
                if cur is None:
                    cur = 0
                else:
                    cur = min(len(opts) - 1, cur + 1)
            elif k == 'C-<up>':
                cur = 0
            elif k == 'C-<down>':
                cur = len(opts) - 1
            elif k in ('<enter>', '<right>'):
                if cur is not None:
                    return cur
            elif k in tuple('1234567890'):
                was_digit = True
                d = str(k)
                n = int(ds + d)
                if n > 0 and n <= len(opts):
                    ds += d
                elif d != '0':
                    ds = d
                n = int(ds)
                cur = n - 1

            if prev != cur:
                if prev is not None:
                    hs[prev].update(space)
                if was_digit:
                    hs[cur].update(term.text.bold_green('%5s> ' % ds))
                else:
                    hs[cur].update(arrow)
    else:
        linefmt =       '       %' + str(len(str(len(opts)))) + 'd) %s'
        while True:
            print ' [{qm}] {prompt} ['.format(qm=term.text.bold_cyan('?'), prompt=prompt)
            for i, opt in enumerate(opts):
                print linefmt % (i + 1, opt)
            s = '     Choice '
            if default:
                s += '[%s] ' % str(default)
            try:
                x = int(raw_input(s) or default)
            except (ValueError, TypeError):
                continue
            if x >= 1 and x <= len(opts):
                return x

def pause(n = None):
    """Waits for either user input or a specific number of seconds."""

    if n == None:
        if term.term_mode:
            log.info('Paused (press any to continue)')
            term.getkey()
        else:
            log.info('Paused (press enter to continue)')
            raw_input('')
    elif isinstance(n, (int, long)):
        with log.waitfor("Waiting") as l:
            for i in range(n, 0, -1):
                l.status('%d... ' % i)
                time.sleep(1)
            l.success()
    else:
        raise ValueError('pause(): n must be a number or None')

def more(text):
    """more(text)

    Shows text like the command line tool ``more``.

    If not in term_mode, just prints the data to the screen.

    Arguments:
      text(str): The text to show.

    Returns:
      :const:`None`
    """
    if term.term_mode:
        lines = text.split('\n')
        h = term.output(term.text.reverse('(more)'), float = True, frozen = False)
        step = term.height - 1
        for i in range(0, len(lines), step):
            for l in lines[i:i + step]:
                print l
            if i + step < len(lines):
                term.key.get()
        h.delete()
    else:
        print text


def less(text, filename=None):
    """Print text in less-like mode.

    Will display text that fit in terminal window and is scrollable.
    While exiting, terminal will be cleared from diplayed text.
<<<<<<< HEAD
    (Principally based on `more()`)
=======
>>>>>>> 769ded17

    It reacts to the following keys :
    `<down>`, `<enter>`, `<space>`, `<right>` : scroll down
    `<up>`, `<backspace>`, `<left>`           : scroll up
    'q', `<escape>`                           : exit

    If not in term_mode, just prints the data to the screen.

    Arguments:
<<<<<<< HEAD
        text     (string)          : The large text to display.
=======
        text (string):               The large text to display.
>>>>>>> 769ded17
        filename (string, optional): The name of the file displayed.
                                     Prints ': `filename`' at the bottom of terminal

    Returns:
        Nothing.
    """
    def init(text):
        term.init()
        lines = text.split('\n')
        step = term.height - 1
<<<<<<< HEAD
        c = term.output(getprintable(lines, 0, step), float = True, frozen = False)
        f = term.output(term.text.reverse('(more)'), float = True, frozen = False)
        return (lines, step, c, f)
=======
        c = term.output(getprintable(lines, 0, step, step))
        h = term.output(term.text.reverse('(more)'), float = True, frozen = False)
        return (lines, step, c, h)
>>>>>>> 769ded17

    def get_end_index(cursor, step, max):
        return cursor + step if cursor + step < max else -1

<<<<<<< HEAD
    def getprintable(lines, start, end):
        return '\n'.join(lines[start:end]) + '\n'

    def update_footer(footer, cursor, c_max, filename):
        if cursor >= c_max:
            footer.update(term.text.reverse('(END)'))
        elif cursor == 0:
            footer.update(term.text.reverse('(more)'))
        else:
            if filename:
                footer.update(term.text.reverse(': {fn}'.format(fn=filename)))
            else:
                footer.update(term.text.reverse(':'))

    if term.term_mode:
        lines, step, content, footer = init(text)
=======
    def getprintable(lines, start, end, step):
        return '\n'.join(lines[start:end]) + '\n'
        """
        istep = end - start if end != -1 else len(lines) - start
        s = '\n'.join(lines[start:end]) + '\n'
        if istep < step:
            s += ' \n' * (1 + step - istep)
        return s
        """

    def update_h(h, cursor, c_max, filename):
        if cursor >= c_max:
            h.update(term.text.reverse('(END)'))
        elif cursor == 0:
            h.update(term.text.reverse('(more)'))
        else:
            if filename:
                h.update(term.text.reverse(': {fn}'.format(fn=filename)))
            else:
                h.update(term.text.reverse(':'))

    if term.term_mode:
        lines, step, c, h = init(text)
>>>>>>> 769ded17
        cursor = 0
        cursor_max = len(lines) - step - 1

        while True:
            end = get_end_index(cursor, step, len(lines))

<<<<<<< HEAD
            content.update(getprintable(lines, cursor, end))
            update_footer(footer, cursor, cursor_max, filename)
=======
            c.update(getprintable(lines, cursor, end, step))
            update_h(h, cursor, cursor_max, filename)
>>>>>>> 769ded17

            k = term.key.get()
            if k in ('<down>', '<enter>', '<space>', '<right>'):
                if cursor < cursor_max:
                    cursor += 1
            elif k in ('<up>', '<backspace>', '<left>'):
                if cursor > 0:
                    cursor -= 1
            elif k in ('q', '<escape>'):
<<<<<<< HEAD
                content.delete()
                footer.delete()
=======
                c.delete()
                h.delete()
>>>>>>> 769ded17
                break
    else:
        print text

def highlight(filepath, linenos=False, mode=None):
    """Simply highlight source files.

<<<<<<< HEAD
    Sometimes it might be useful to comfortably read source codes on targets...

    Arguments:
        filepath (string)          : The path to the file to be highlighted.
        linenos  (bool, optional)  : Whether to show line numbers or not.
        mode     (string, optional): The display mode ('more' | 'less').
                                     If mode is not set, it prints all the
                                     formatted content to the screen.
=======
    Arguments:
        filepath (string):        The path to the file to be highlighted.
        linenos (bool, optional): Whether to show line numbers or not.
        mode (string, optional):  The display mode ('more' | 'less').
>>>>>>> 769ded17

    Returns:
        Nothing.
    """
    from os import environ
    fname = filepath.split('/')[-1]
    with open(filepath, 'rb') as f:
        src = f.read()
        if src:
            try:
                lexer = guess_lexer(src)
<<<<<<< HEAD
            except pygmentsClassNotFound:
=======
            except ClassNotFound:
>>>>>>> 769ded17
                print 'No lexer found... Print without formatting.'
                print src
            if 'xterm' in environ['TERM']:
                formatter = Terminal256Formatter(linenos=linenos)
            else:
                formatter = TerminalFormatter(linenos=linenos)
            highlighted = hl(src, lexer, formatter)
            if mode:
                if mode == 'more':
                    more(highlighted)
                elif mode == 'less':
                    less(highlighted, filename=fname)
                else:
                    print highlighted
            else:
                print highlighted<|MERGE_RESOLUTION|>--- conflicted
+++ resolved
@@ -10,45 +10,27 @@
 
 from pygments import highlight as hl
 from pygments.lexers import guess_lexer, guess_lexer_for_filename
-<<<<<<< HEAD
 from pygments.formatters import TerminalFormatter, Terminal256Formatter
 from pygments.util import ClassNotFound as pygmentsClassNotFound
 
 log = getLogger(__name__)
 
 def ask(prompt, default=None, required=False):
-=======
-from pygments.formatters import TerminalFormatter, Terminal256Formatter, TerminalTrueColorFormatter
-from pygments.util import ClassNotFound
-
-log = getLogger(__name__)
-
-def ask(prompt, default=None, not_empty=None):
->>>>>>> 769ded17
     """Presents the user with prompt which the user might answer.
 
     You can specify a default value or if the user answer must not be empty.
 
     Arguments:
-<<<<<<< HEAD
       prompt   (string)          : The prompt to show
       default  (string, optional): The default option
       required (bool, optional)  : The answer must not be empty
-=======
-      prompt (str):               The prompt to show
-      default:                    The default option
-      not_empty (bool, optional): The answer must not be empty
->>>>>>> 769ded17
 
     Returns:
       The user answer as a string (might be an empty string or default if provided)
 
-<<<<<<< HEAD
     Raises:
       ValueError if `required` is not bool or None.
 
-=======
->>>>>>> 769ded17
     Examples:
       >>> ask('Question:')
        [?] Question:
@@ -58,11 +40,7 @@
        [?] Question: [Default answer]
       'Default answer'
 
-<<<<<<< HEAD
       >>> ask('Question:', required=True)
-=======
-      >>> ask('Question:', not_empty=True)
->>>>>>> 769ded17
        [?] Question:
        [?] Question:
        [?] Question:
@@ -70,13 +48,8 @@
       'answer'
     """
 
-<<<<<<< HEAD
     if not isinstance(required, (bool, types.NoneType)):
         raise ValueError('ask(): required must be a boolean or None')
-=======
-    if not isinstance(not_empty, (bool, types.NoneType)):
-        raise ValueError('ask(): not_empty must be a boolean or None')
->>>>>>> 769ded17
 
     qm = term.text.bold_cyan('?')
     cprompt = ' [{qm}] {prompt} {default}'
@@ -89,11 +62,7 @@
     if default and not resp:
         return default
     else:
-<<<<<<< HEAD
         if required is True:
-=======
-        if not_empty is True:
->>>>>>> 769ded17
             i = 0
             while True:
                 if not resp:
@@ -109,18 +78,13 @@
                     break
         return resp
 
-<<<<<<< HEAD
 def askpass(prompt, default=None, required=False):
-=======
-def askpass(prompt, default=None, not_empty=None):
->>>>>>> 769ded17
     """Ask for sensitive data that won't be displayed.
 
     You can specify a default value or if the user answer must not be empty.
     This function works exactly the same as the function `ask()` above.
 
     Arguments:
-<<<<<<< HEAD
       prompt   (string)          : The prompt to show
       default  (string, optional): The default option
       required (bool, optional)  : The answer must not be empty
@@ -134,18 +98,6 @@
 
     if not isinstance(required, (bool, types.NoneType)):
         raise ValueError('askpass(): required must be a boolean or None')
-=======
-      prompt (str):               The prompt to show
-      default:                    The default option
-      not_empty (bool, optional): The answer must not be empty
-
-    Returns:
-      The user answer as a string (might be an empty string or default if provided)
-    """
-
-    if not isinstance(not_empty, (bool, types.NoneType)):
-        raise ValueError('ask(): not_empty must be a boolean or None')
->>>>>>> 769ded17
 
     cprompt = ' [{qm}] {prompt} {default}'
 
@@ -157,11 +109,7 @@
     if default and not resp:
         return default
     else:
-<<<<<<< HEAD
         if required is True:
-=======
-        if not_empty is True:
->>>>>>> 769ded17
             while True:
                 if not resp:
                     resp = getpass(cprompt.format(qm=term.text.bold_magenta('?'),
@@ -361,10 +309,7 @@
 
     Will display text that fit in terminal window and is scrollable.
     While exiting, terminal will be cleared from diplayed text.
-<<<<<<< HEAD
     (Principally based on `more()`)
-=======
->>>>>>> 769ded17
 
     It reacts to the following keys :
     `<down>`, `<enter>`, `<space>`, `<right>` : scroll down
@@ -374,11 +319,7 @@
     If not in term_mode, just prints the data to the screen.
 
     Arguments:
-<<<<<<< HEAD
         text     (string)          : The large text to display.
-=======
-        text (string):               The large text to display.
->>>>>>> 769ded17
         filename (string, optional): The name of the file displayed.
                                      Prints ': `filename`' at the bottom of terminal
 
@@ -389,20 +330,13 @@
         term.init()
         lines = text.split('\n')
         step = term.height - 1
-<<<<<<< HEAD
         c = term.output(getprintable(lines, 0, step), float = True, frozen = False)
         f = term.output(term.text.reverse('(more)'), float = True, frozen = False)
         return (lines, step, c, f)
-=======
-        c = term.output(getprintable(lines, 0, step, step))
-        h = term.output(term.text.reverse('(more)'), float = True, frozen = False)
-        return (lines, step, c, h)
->>>>>>> 769ded17
 
     def get_end_index(cursor, step, max):
         return cursor + step if cursor + step < max else -1
 
-<<<<<<< HEAD
     def getprintable(lines, start, end):
         return '\n'.join(lines[start:end]) + '\n'
 
@@ -419,44 +353,14 @@
 
     if term.term_mode:
         lines, step, content, footer = init(text)
-=======
-    def getprintable(lines, start, end, step):
-        return '\n'.join(lines[start:end]) + '\n'
-        """
-        istep = end - start if end != -1 else len(lines) - start
-        s = '\n'.join(lines[start:end]) + '\n'
-        if istep < step:
-            s += ' \n' * (1 + step - istep)
-        return s
-        """
-
-    def update_h(h, cursor, c_max, filename):
-        if cursor >= c_max:
-            h.update(term.text.reverse('(END)'))
-        elif cursor == 0:
-            h.update(term.text.reverse('(more)'))
-        else:
-            if filename:
-                h.update(term.text.reverse(': {fn}'.format(fn=filename)))
-            else:
-                h.update(term.text.reverse(':'))
-
-    if term.term_mode:
-        lines, step, c, h = init(text)
->>>>>>> 769ded17
         cursor = 0
         cursor_max = len(lines) - step - 1
 
         while True:
             end = get_end_index(cursor, step, len(lines))
 
-<<<<<<< HEAD
             content.update(getprintable(lines, cursor, end))
             update_footer(footer, cursor, cursor_max, filename)
-=======
-            c.update(getprintable(lines, cursor, end, step))
-            update_h(h, cursor, cursor_max, filename)
->>>>>>> 769ded17
 
             k = term.key.get()
             if k in ('<down>', '<enter>', '<space>', '<right>'):
@@ -466,13 +370,8 @@
                 if cursor > 0:
                     cursor -= 1
             elif k in ('q', '<escape>'):
-<<<<<<< HEAD
                 content.delete()
                 footer.delete()
-=======
-                c.delete()
-                h.delete()
->>>>>>> 769ded17
                 break
     else:
         print text
@@ -480,8 +379,7 @@
 def highlight(filepath, linenos=False, mode=None):
     """Simply highlight source files.
 
-<<<<<<< HEAD
-    Sometimes it might be useful to comfortably read source codes on targets...
+    Sometimes it might be useful to comfortably read source codes on targets.
 
     Arguments:
         filepath (string)          : The path to the file to be highlighted.
@@ -489,12 +387,6 @@
         mode     (string, optional): The display mode ('more' | 'less').
                                      If mode is not set, it prints all the
                                      formatted content to the screen.
-=======
-    Arguments:
-        filepath (string):        The path to the file to be highlighted.
-        linenos (bool, optional): Whether to show line numbers or not.
-        mode (string, optional):  The display mode ('more' | 'less').
->>>>>>> 769ded17
 
     Returns:
         Nothing.
@@ -506,11 +398,7 @@
         if src:
             try:
                 lexer = guess_lexer(src)
-<<<<<<< HEAD
             except pygmentsClassNotFound:
-=======
-            except ClassNotFound:
->>>>>>> 769ded17
                 print 'No lexer found... Print without formatting.'
                 print src
             if 'xterm' in environ['TERM']:
