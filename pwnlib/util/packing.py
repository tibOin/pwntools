 # -*- coding: utf-8 -*-
r"""
Module for packing and unpacking integers.

Simplifies access to the standard ``struct.pack`` and ``struct.unpack``
functions, and also adds support for packing/unpacking arbitrary-width
integers.

The packers are all context-aware for ``endian`` and ``signed`` arguments,
though they can be overridden in the parameters.

Examples:

    >>> p8(0)
    '\x00'
    >>> p32(0xdeadbeef)
    '\xef\xbe\xad\xde'
    >>> p32(0xdeadbeef, endian='big')
    '\xde\xad\xbe\xef'
    >>> with context.local(endian='big'): p32(0xdeadbeef)
    '\xde\xad\xbe\xef'

    Make a frozen packer, which does not change with context.

    >>> p=make_packer('all')
    >>> p(0xff)
    '\xff'
    >>> p(0x1ff)
    '\xff\x01'
    >>> with context.local(endian='big'): print repr(p(0x1ff))
    '\xff\x01'
"""
import struct
import sys
from itertools import product

from ..context import context, LocalContext

mod = sys.modules[__name__]

def pack(number, word_size = None, endianness = None, sign = None, **kwargs):
    """pack(number, word_size = None, endianness = None, sign = None, **kwargs) -> str

    Packs arbitrary-sized integer.

    Word-size, endianness and signedness is done according to context.

    `word_size` can be any positive number or the string "all". Choosing the
    string "all" will output a string long enough to contain all the significant
    bits and thus be decodable by :func:`unpack`.

    `word_size` can be any positive number. The output will contain word_size/8
    rounded up number of bytes. If word_size is not a multiple of 8, it will be
    padded with zeroes up to a byte boundary.

    Arguments:
        number (int): Number to convert
        word_size (int): Word size of the converted integer or the string 'all'.
        endianness (str): Endianness of the converted integer ("little"/"big")
        sign (str): Signedness of the converted integer (False/True)
        kwargs: Anything that can be passed to context.local

    Returns:
        The packed number as a string.

    Examples:
        >>> pack(0x414243, 24, 'big', True)
        'ABC'
        >>> pack(0x414243, 24, 'little', True)
        'CBA'
        >>> pack(0x814243, 24, 'big', False)
        '\\x81BC'
        >>> pack(0x814243, 24, 'big', True)
        Traceback (most recent call last):
           ...
        ValueError: pack(): number does not fit within word_size
        >>> pack(0x814243, 25, 'big', True)
        '\\x00\\x81BC'
        >>> pack(-1, 'all', 'little', True)
        '\\xff'
        >>> pack(-256, 'all', 'big', True)
        '\\xff\\x00'
        >>> pack(0x0102030405, 'all', 'little', True)
        '\\x05\\x04\\x03\\x02\\x01'
        >>> pack(-1)
        '\\xff\\xff\\xff\\xff'
"""
    if sign is None and number < 0:
        sign = True

    if word_size != 'all':
        kwargs.setdefault('word_size', word_size)

    kwargs.setdefault('endianness', endianness)
    kwargs.setdefault('sign', sign)

    with context.local(**kwargs):
        # Lookup in context if not found
        word_size  = 'all' if word_size == 'all' else context.word_size
        endianness = context.endianness
        sign       = context.sign

        if not isinstance(number, (int,long)):
            raise ValueError("pack(): number must be of type (int,long) (got %r)" % type(number))

        if sign not in [True, False]:
            raise ValueError("pack(): sign must be either True or False (got %r)" % sign)

        if endianness not in ['little', 'big']:
            raise ValueError("pack(): endianness must be either 'little' or 'big' (got %r)" % endianness)

        # Verify that word_size make sense
        if word_size == 'all':
            if number == 0:
                word_size = 8
            elif number > 0:
                word_size = ((number.bit_length() - 1) | 7) + 1
            else:
                if sign == False:
                    raise ValueError("pack(): number does not fit within word_size")
                word_size = ((number + 1).bit_length() | 7) + 1
        elif not isinstance(word_size, (int, long)) or word_size <= 0:
            raise ValueError("pack(): word_size must be a positive integer or the string 'all'")

        if sign == True:
            limit = 1 << (word_size-1)
            if not -limit <= number < limit:
                raise ValueError("pack(): number does not fit within word_size")
        else:
            limit = 1 << word_size
            if not 0 <= number < limit:
                raise ValueError("pack(): number does not fit within word_size [%i, %r, %r]" % (0, number, limit))

        # Normalize number and size now that we have verified them
        # From now on we can treat positive and negative numbers the same
        number = number & ((1 << word_size) - 1)
        byte_size = (word_size + 7) / 8

        out = []

        for _ in range(byte_size):
            out.append(chr(number & 0xff))
            number = number >> 8

        if endianness == 'little':
            return ''.join(out)
        else:
            return ''.join(reversed(out))

@LocalContext
def unpack(data, word_size = None):
    """unpack(data, word_size = None, endianness = None, sign = None, **kwargs) -> int

    Packs arbitrary-sized integer.

    Word-size, endianness and signedness is done according to context.

    `word_size` can be any positive number or the string "all". Choosing the
    string "all" is equivalent to ``len(data)*8``.

    If `word_size` is not a multiple of 8, then the bits used for padding
    are discarded.

    Arguments:
        number (int): String to convert
        word_size (int): Word size of the converted integer or the string "all".
        endianness (str): Endianness of the converted integer ("little"/"big")
        sign (str): Signedness of the converted integer (False/True)
        kwargs: Anything that can be passed to context.local

    Returns:
        The unpacked number.

    Examples:
        >>> hex(unpack('\\xaa\\x55', 16, endian='little', sign=False))
        '0x55aa'
        >>> hex(unpack('\\xaa\\x55', 16, endian='big', sign=False))
        '0xaa55'
        >>> hex(unpack('\\xaa\\x55', 16, endian='big', sign=True))
        '-0x55ab'
        >>> hex(unpack('\\xaa\\x55', 15, endian='big', sign=True))
        '0x2a55'
        >>> hex(unpack('\\xff\\x02\\x03', 'all', endian='little', sign=True))
        '0x302ff'
        >>> hex(unpack('\\xff\\x02\\x03', 'all', endian='big', sign=True))
        '-0xfdfd'
    """

    # Lookup in context if not found
    word_size  = word_size  or context.word_size
    endianness = context.endianness
    sign       = context.sign

    # Verify that word_size make sense
    if word_size == 'all':
        word_size = len(data) * 8
    elif not isinstance(word_size, (int, long)) or word_size <= 0:
        raise ValueError("unpack(): word_size must be a positive integer or the string 'all'")

    byte_size = (word_size + 7) / 8

    if byte_size != len(data):
        raise ValueError("unpack(): data must have length %d, since word_size was %d" % (byte_size, word_size))

    number = 0

    if endianness == "little":
        data = reversed(data)
    data = bytearray(data)

    for c in data:
        number = (number << 8) + c

    number = number & ((1 << word_size) - 1)

    if not sign:
        return number

    signbit = number & (1 << (word_size-1))
    return number - 2*signbit

@LocalContext
def unpack_many(data, word_size = None):
    """unpack(data, word_size = None, endianness = None, sign = None) -> int list

    Splits `data` into groups of ``word_size//8`` bytes and calls :func:`unpack` on each group.  Returns a list of the results.

    `word_size` must be a multiple of `8` or the string "all".  In the latter case a singleton list will always be returned.

    Args
        number (int): String to convert
        word_size (int): Word size of the converted integers or the string "all".
        endianness (str): Endianness of the converted integer ("little"/"big")
        sign (str): Signedness of the converted integer (False/True)
        kwargs: Anything that can be passed to context.local

    Returns:
        The unpacked numbers.

    Examples:
        >>> map(hex, unpack_many('\\xaa\\x55\\xcc\\x33', 16, endian='little', sign=False))
        ['0x55aa', '0x33cc']
        >>> map(hex, unpack_many('\\xaa\\x55\\xcc\\x33', 16, endian='big', sign=False))
        ['0xaa55', '0xcc33']
        >>> map(hex, unpack_many('\\xaa\\x55\\xcc\\x33', 16, endian='big', sign=True))
        ['-0x55ab', '-0x33cd']
        >>> map(hex, unpack_many('\\xff\\x02\\x03', 'all', endian='little', sign=True))
        ['0x302ff']
        >>> map(hex, unpack_many('\\xff\\x02\\x03', 'all', endian='big', sign=True))
        ['-0xfdfd']
    """
    # Lookup in context if None
    word_size  = word_size  or context.word_size
    endianness = context.endianness
    sign       = context.sign

    if word_size == 'all':
        return [unpack(data, word_size)]

    # Currently we only group on byte boundaries
    if word_size % 8 != 0:
        raise ValueError("unpack_many(): word_size must be a multiple of 8")

    out = []
    n = word_size // 8
    for i in range(0, len(data), n):
        out.append(unpack(data[i:i+n], word_size))

    return out



#
# Make individual packers, e.g. _p8lu
#
ops   = {'p': struct.pack, 'u': lambda *a: struct.unpack(*a)[0]}
sizes = {8:'b', 16:'h', 32:'i', 64:'q'}
ends  = ['b','l']
signs = ['s','u']

def make_single(op,size,end,sign):
    name = '_%s%s%s%s' % (op, size, end, sign)
    fmt  = sizes[size]
    end = '>' if end == 'b' else '<'

    if sign == 'u':
        fmt = fmt.upper()
    fmt = end+fmt

    def routine(data):
        return ops[op](fmt,data)
    routine.__name__ = name

    return name, routine

for op,size,end,sign in product(ops, sizes, ends, signs):
    name, routine = make_single(op,size,end,sign)
    setattr(mod, name, routine)

return_types     = {'p': 'str', 'u': 'int'}
op_verbs         = {'p': 'pack', 'u': 'unpack'}
arg_doc          = {'p': 'number (int): Number to convert',
                    'u': 'data (str): String to convert'}
rv_doc           = {'p': 'The packed number as a string',
                    'u': 'The unpacked number'}

#
# Make normal user-oriented packers, e.g. p8
#
def make_multi(op, size):

    name = "%s%s" % (op,size)

    ls = getattr(mod, "_%sls" % (name))
    lu = getattr(mod, "_%slu" % (name))
    bs = getattr(mod, "_%sbs" % (name))
    bu = getattr(mod, "_%sbu" % (name))

    @LocalContext
    def routine(number):
        endian = context.endian
        signed = context.signed
        return {("little", True  ): ls,
                ("little", False):  lu,
                ("big",    True  ): bs,
                ("big",    False):  bu}[endian, signed](number)

    routine.__name__ = name
    routine.__doc__  = """
    %s%s(number, **kwargs) -> %s

    %ss an %s-bit integer

    Arguments:
        %s
        endianness (str): Endianness of the converted integer ("little"/"big")
        sign (str): Signedness of the converted integer ("unsigned"/"signed")
        kwargs (dict): Arguments passed to context.local(), such as
            ``endian`` or ``signed``.

    Returns:
        %s
    """ % (op, size, return_types[op], op_verbs[op].title(), size, arg_doc[op], rv_doc[op])

    return name, routine


for op,size in product(ops, sizes):
    name, routine = make_multi(op,size)
    setattr(mod, name, routine)

@LocalContext
def make_packer(word_size = None):
    """make_packer(word_size = None, endianness = None, sign = None) -> number → str

    Creates a packer by "freezing" the given arguments.

    Semantically calling ``make_packer(w, e, s)(data)`` is equivalent to calling
    ``pack(data, w, e, s)``. If word_size is one of 8, 16, 32 or 64, it is however
    faster to call this function, since it will then use a specialized version.

    Arguments:
        word_size (int): The word size to be baked into the returned packer or the string all.
        endianness (str): The endianness to be baked into the returned packer. ("little"/"big")
        sign (str): The signness to be baked into the returned packer. ("unsigned"/"signed")
        kwargs: Additional context flags, for setting by alias (e.g. ``endian=`` rather than index)

    Returns:
        A function, which takes a single argument in the form of a number and returns a string
        of that number in a packed form.

    Examples:
        >>> p = make_packer(32, endian='little', sign='unsigned')
        >>> p
        <function _p32lu at 0x...>
        >>> p(42)
        '*\\x00\\x00\\x00'
        >>> p(-1)
        Traceback (most recent call last):
            ...
        error: integer out of range for 'I' format code
        >>> make_packer(33, endian='little', sign='unsigned')
        <function <lambda> at 0x...>
"""
<<<<<<< HEAD
    word_size  = word_size or context.word_size
    endianness = context.endianness
    sign       = context.sign

    if word_size in [8, 16, 32, 64]:
        endianness = 1 if endianness == 'big'    else 0

        return {
            (8, 0, 0):  _p8lu,
            (8, 0, 1):  _p8ls,
            (8, 1, 0):  _p8bu,
            (8, 1, 1):  _p8bs,
            (16, 0, 0): _p16lu,
            (16, 0, 1): _p16ls,
            (16, 1, 0): _p16bu,
            (16, 1, 1): _p16bs,
            (32, 0, 0): _p32lu,
            (32, 0, 1): _p32ls,
            (32, 1, 0): _p32bu,
            (32, 1, 1): _p32bs,
            (64, 0, 0): _p64lu,
            (64, 0, 1): _p64ls,
            (64, 1, 0): _p64bu,
            (64, 1, 1): _p64bs,
        }[word_size, endianness, sign]
    else:
        return lambda number: pack(number, word_size, endianness, sign)

@LocalContext
def make_unpacker(word_size = None):
=======
    with context.local(word_size=word_size, endianness=endianness, sign=sign, **kwargs):
        word_size  = context.word_size
        endianness = context.endianness
        sign       = sign if sign is None else context.sign

        if word_size in [8, 16, 32, 64]:
            packer = {
                (8, 0, 0):  _p8lu,
                (8, 0, 1):  _p8ls,
                (8, 1, 0):  _p8bu,
                (8, 1, 1):  _p8bs,
                (16, 0, 0): _p16lu,
                (16, 0, 1): _p16ls,
                (16, 1, 0): _p16bu,
                (16, 1, 1): _p16bs,
                (32, 0, 0): _p32lu,
                (32, 0, 1): _p32ls,
                (32, 1, 0): _p32bu,
                (32, 1, 1): _p32bs,
                (64, 0, 0): _p64lu,
                (64, 0, 1): _p64ls,
                (64, 1, 0): _p64bu,
                (64, 1, 1): _p64bs,
            }.get((word_size, {'big': 1, 'little': 0}[endianness], sign), None)

            if packer:
                return packer

        return lambda number: pack(number, word_size, endianness, sign)

def make_unpacker(word_size = None, endianness = None, sign = None, **kwargs):
>>>>>>> de4f14c5
    """make_unpacker(word_size = None, endianness = None, sign = None,  **kwargs) -> str → number

    Creates a unpacker by "freezing" the given arguments.

    Semantically calling ``make_unpacker(w, e, s)(data)`` is equivalent to calling
    ``unpack(data, w, e, s)``. If word_size is one of 8, 16, 32 or 64, it is however
    faster to call this function, since it will then use a specialized version.

    Arguments:
        word_size (int): The word size to be baked into the returned packer.
        endianness (str): The endianness to be baked into the returned packer. ("little"/"big")
        sign (str): The signness to be baked into the returned packer. ("unsigned"/"signed")
        kwargs: Additional context flags, for setting by alias (e.g. ``endian=`` rather than index)

    Returns:
        A function, which takes a single argument in the form of a string and returns a number
        of that string in an unpacked form.

    Examples:
        >>> u = make_unpacker(32, endian='little', sign='unsigned')
        >>> u
        <function _u32lu at 0x...>
        >>> hex(u('/bin'))
        '0x6e69622f'
        >>> u('abcde')
        Traceback (most recent call last):
            ...
        error: unpack requires a string argument of length 4
        >>> make_unpacker(33, endian='little', sign='unsigned')
        <function <lambda> at 0x...>
"""
    word_size  = word_size or context.word_size
    endianness = context.endianness
    sign       = context.sign

    if word_size in [8, 16, 32, 64]:
        endianness = 1 if endianness == 'big'    else 0

        return {
            (8, 0, 0):  _u8lu,
            (8, 0, 1):  _u8ls,
            (8, 1, 0):  _u8bu,
            (8, 1, 1):  _u8bs,
            (16, 0, 0): _u16lu,
            (16, 0, 1): _u16ls,
            (16, 1, 0): _u16bu,
            (16, 1, 1): _u16bs,
            (32, 0, 0): _u32lu,
            (32, 0, 1): _u32ls,
            (32, 1, 0): _u32bu,
            (32, 1, 1): _u32bs,
            (64, 0, 0): _u64lu,
            (64, 0, 1): _u64ls,
            (64, 1, 0): _u64bu,
            (64, 1, 1): _u64bs,
        }[word_size, endianness, sign]
    else:
        return lambda number: unpack(number, word_size, endianness, sign)



def _flat(args, preprocessor, packer):
    out = []
    for arg in args:

        if not isinstance(arg, (list, tuple)):
            arg_ = preprocessor(arg)
            if arg_ != None:
                arg = arg_

        if hasattr(arg, '__flat__'):
            out.append(arg.__flat__())
        elif isinstance(arg, (list, tuple)):
            out.append(_flat(arg, preprocessor, packer))
        elif isinstance(arg, str):
            out.append(arg)
        elif isinstance(arg, unicode):
            out.append(arg.encode('utf8'))
        elif isinstance(arg, (int, long)):
            out.append(packer(arg))
        elif isinstance(arg, bytearray):
            out.append(str(arg))
        else:
            raise ValueError("flat(): Flat does not support values of type %s" % type(arg))
    return ''.join(out)


def flat(*args, **kwargs):
    """flat(*args, preprocessor = None, word_size = None, endianness = None, sign = None)

    Flattens the arguments into a string.

    This function takes an arbitrary number of arbitrarily nested lists and
    tuples. It will then find every string and number inside those and flatten
    them out. Strings are inserted directly while numbers are packed using the
    :func:`pack` function.

    The three kwargs `word_size`, `endianness` and `sign` will default to using
    values in :mod:`pwnlib.context` if not specified as an argument.

    Arguments:
      args: Values to flatten
      preprocessor (function): Gets called on every element to optionally
         transform the element before flattening. If :const:`None` is
         returned, then the original value is uded.
      word_size (int): Word size of the converted integer.
      endianness (str): Endianness of the converted integer ("little"/"big").
      sign (str): Signedness of the converted integer (False/True)

    Examples:
      >>> flat(1, "test", [[["AB"]*2]*3], endianness = 'little', word_size = 16, sign = False)
      '\\x01\\x00testABABABABABAB'
      >>> flat([1, [2, 3]], preprocessor = lambda x: str(x+1))
      '234'
"""

    preprocessor = kwargs.pop('preprocessor', lambda x: None)
    word_size    = kwargs.pop('word_size', None)
    endianness   = kwargs.pop('endianness', None)
    sign         = kwargs.pop('sign', None)

    if kwargs != {}:
        raise TypeError("flat() does not support argument %r" % kwargs.popitem()[0])

    return _flat(args, preprocessor, make_packer(word_size))<|MERGE_RESOLUTION|>--- conflicted
+++ resolved
@@ -349,8 +349,7 @@
     name, routine = make_multi(op,size)
     setattr(mod, name, routine)
 
-@LocalContext
-def make_packer(word_size = None):
+def make_packer(word_size = None, sign = None, **kwargs):
     """make_packer(word_size = None, endianness = None, sign = None) -> number → str
 
     Creates a packer by "freezing" the given arguments.
@@ -382,40 +381,8 @@
         >>> make_packer(33, endian='little', sign='unsigned')
         <function <lambda> at 0x...>
 """
-<<<<<<< HEAD
-    word_size  = word_size or context.word_size
-    endianness = context.endianness
-    sign       = context.sign
-
-    if word_size in [8, 16, 32, 64]:
-        endianness = 1 if endianness == 'big'    else 0
-
-        return {
-            (8, 0, 0):  _p8lu,
-            (8, 0, 1):  _p8ls,
-            (8, 1, 0):  _p8bu,
-            (8, 1, 1):  _p8bs,
-            (16, 0, 0): _p16lu,
-            (16, 0, 1): _p16ls,
-            (16, 1, 0): _p16bu,
-            (16, 1, 1): _p16bs,
-            (32, 0, 0): _p32lu,
-            (32, 0, 1): _p32ls,
-            (32, 1, 0): _p32bu,
-            (32, 1, 1): _p32bs,
-            (64, 0, 0): _p64lu,
-            (64, 0, 1): _p64ls,
-            (64, 1, 0): _p64bu,
-            (64, 1, 1): _p64bs,
-        }[word_size, endianness, sign]
-    else:
-        return lambda number: pack(number, word_size, endianness, sign)
-
-@LocalContext
-def make_unpacker(word_size = None):
-=======
-    with context.local(word_size=word_size, endianness=endianness, sign=sign, **kwargs):
-        word_size  = context.word_size
+    with context.local(sign=sign, **kwargs):
+        word_size  = word_size or context.word_size
         endianness = context.endianness
         sign       = sign if sign is None else context.sign
 
@@ -444,8 +411,8 @@
 
         return lambda number: pack(number, word_size, endianness, sign)
 
+@LocalContext
 def make_unpacker(word_size = None, endianness = None, sign = None, **kwargs):
->>>>>>> de4f14c5
     """make_unpacker(word_size = None, endianness = None, sign = None,  **kwargs) -> str → number
 
     Creates a unpacker by "freezing" the given arguments.
