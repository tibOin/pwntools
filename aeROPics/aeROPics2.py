#!/usr/bin/env python2
import lib.aeropiclib.gadgets as gadgets
import lib.aeropiclib.readelf as readelf
import re
import pwn
from pwn import flat
from pwn import log
from pwn import util
from pwn import process
from pwn.i386 import nops

global curr_ae, got, plt, segments
curr_ae = None
got = None
plt = None
segments = None

class address(str):
    def __add__(self, y):
        # The address of each element in symbols should be wrapped into the address class when inserted, NOT when retrieved... fix me plx
        if isinstance(self, str):
            return util.p32(util.u32(self) + y)

class symbols(dict):
    def __getattr__ (self, name):
        if name in self.keys():
            return address(util.p32(self.get(name)))
        else: return

    def __fmt(self, key):
        return key + "\t" * (6-len(key)/8) + hex(self.get(key)) + "\n"
    def __repr__(self):
        st = ''
        for key in sorted(self.keys()):
            st += self.__fmt(key)
        return st
    def __getitem__(self, item):
        return self.__getattr__(item)
    def __call__(self, item):
        st = ''
        for key in sorted(self.keys()):
            if isinstance(item, str):
                if item in key:
                    st += self.__fmt(key)
            if isinstance(item, int):
                value = hex(self.get(key))
                if hex(item) in value:
                    st += self.__fmt(key)
        print st

class aeROPics(object):
    __recent_call_args = 0

    def __init__(self, filename):
        self.__ropfinder = gadgets.ROPGadget()
        self.__filename = filename
        self.__stacks = []
        self.gadgets = {}
        self.NOP = nops
        self.__load_gadgets_from_file()

        global curr_ae
        curr_ae = self
        global plt, got, segments
        plt = self.plt
        got = self.got
        segments = self.segments

    def __load_gadgets_from_file(self, trackback=3):
        log.waitfor('Loading symbols')
        try:
            self.__ropfinder.generate(self.__filename, trackback)
        except:
            log.failed()
            return
        self.rops = symbols(dict([(item.strip(';;').replace(' ; ','__')[:-1].replace(' ','_'), addr) for (item, addr) in self.__ropfinder.asm_search('%')]))
        elfreader = readelf.Elf()
        elfreader.read_headers(self.__filename)
        self.segments = symbols(elfreader._headers)
        elfreader.read_plt(self.__filename)
        self.plt = symbols(elfreader._plt)
        elfreader.read_got(self.__filename)
        self.got = symbols(elfreader._got)
        elfreader.read_libc_offset(self.__filename)
        self.libc = symbols(elfreader._libc_offset)
        log.succeeded()

    def __findpopret(self, num):
        for key in sorted(m for m in self.rops.keys() if m.startswith('pop')):
            match = len(re.findall('\w{3}\_\w{3}', key))
            if match == num:
                return self.rops[key]
        return False

    def call(self, arg, argv=None, return_to=None):
        if not argv:
            if self.__recent_call_args > 0: # then this is actually a return_to address
                log.info("Detecting a singleton address after a function call, pushing this as the functions return address")
                self.__stacks.insert(-self.__recent_call_args, arg)
            else:
                log.info("Inserting singleton")
                self.append(arg) # so this is the very first... better know what you're doing
            self.__recent_call_args = 0
        else:
            num = len(argv)
            self.__recent_call_args = num

            if return_to:
                self.append(arg)
                self.append(return_to)
                [self.append(item) for item in argv]
                log.success("Adding ROP gadget to payload: %s%s ret: %s" % (arg, str(argv), return_to))
            else:
                ret = self.__findpopret(num)
                if ret:
                    self.append(arg)
                    self.append(ret)
                    [self.append(item) for item in argv]
                    log.success("Adding ROP gadget to payload: %s%s" % (arg, str(argv)))
                else:
                    self.append(arg)
                    [self.append(item) for item in argv]
                    log.success("Adding ROP gadget to payload: %s%s" % (arg, str(argv)))
                    log.warning("No return address was found, you better know what you're doing!")
            # else:
            #     ret = self.__findpopret(num)

<<<<<<< HEAD
=======

>>>>>>> 47a330d0

    def add(self, name, value):
        if isinstance(value, str):
            val = value
        else:
            val = util.p32(value)
        self.gadgets.update({name: val})

    def __setitem__(self, i, y):
        self.add(i, y)

    def __getattr__ (self, name):
        if name in self.gadgets.keys():
            return self.gadgets[name]

    def append(self, item, args=None):
        # if args:
        #     num_args = len(args)
        self.__stacks.append(item)

    def __repr__(self):
        return flat(self.__stacks)


def ropcall(arg, argv=None, return_to=None):
    if not curr_ae:
        return False
    else:
        curr_ae.call(arg, argv, return_to)<|MERGE_RESOLUTION|>--- conflicted
+++ resolved
@@ -125,10 +125,6 @@
             # else:
             #     ret = self.__findpopret(num)
 
-<<<<<<< HEAD
-=======
-
->>>>>>> 47a330d0
 
     def add(self, name, value):
         if isinstance(value, str):
